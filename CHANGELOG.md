# Changelog

All notable changes to this project will be documented in this file.

The format is based on [Keep a Changelog](https://keepachangelog.com/en/1.0.0/),
and this project adheres to [PEP 440](https://www.python.org/dev/peps/pep-0440/)
and uses [Semantic Versioning](https://semver.org/spec/v2.0.0.html).

<<<<<<< HEAD
## [2.5.12] - 2025-01-29

## Fixed
* Ruff linting and formatting
* In-memory merge of files - preserving nodata and dtypes correctly

## Added
* Tests for in-memory merge
* Tests for crop profile

## Removed
* Dependency of environment.yml on anaconda and default distributions (now only `conda-forge`). This is purely ascethetic as the package's highest priority channel is `conda-forge`.


## [2.5.11]

## Fixed
* Python 3.13 compatibility (was not listed properly in pyproject.toml)


## [2.5.10]

## Fixed
* 3.9 compatibility due to 3.10+ type hints.
* Adds 3.13 compatibility.
* Fixes the github action for tests to correctly use python versions specified by the matrix

## Changed
* Removes `|` in type hints for 3.9 compatibility.

## [2.5.9]

## Added
* Uses ruff exclusively for linting and formatting following OPERA/ARIA linting standards from DIST-S1.
* Added `geoid_path` to `stitch_dem` to allow for user to specify geoid path. If None, then default geoid is used.
* Added UserWarning when geoid file does not cover the dateline.

## Changed
* Updated `geoid.py` to use the new geoid path for egm08 with 1 arc-second resolution.
* Library is in `src` directory per: https://packaging.python.org/en/latest/discussions/src-layout-vs-flat-layout/
  * Helps with Ruff, too.

### Fixed
* Allows users to bring their own geoid data as noted [here](https://github.com/ACCESS-Cloud-Based-InSAR/dem-stitcher/issues/100). 
* Ruff linting and docstring issues using the new ruff configuration
* Updates test action workflow with micromamba action.

### Removed
* Removed explicit flake8 action (should be handled by ruff).
=======
## [next]
### New
* add persistent cache of downloaded DEM
>>>>>>> 0e7ff188

## [2.5.8]
### Fixed
* Resolves read_geoid issue [here](https://github.com/ACCESS-Cloud-Based-InSAR/dem-stitcher/issues/96).
  * Update geoid url for egm08 (again) creating public bucket for ACCESS processing
  * Included egm96 as gtx in the data directory
  * egm08 and egm96 data comes from here: https://download.osgeo.org/proj/vdatum/

## [2.5.7]

### Fixed
* Check for Earthdata credentials in netrc (adapted from Joe Kennedy/Forrest Williams) resolving isse [#83](https://github.com/ACCESS-Cloud-Based-InSAR/dem-stitcher/issues/83)
  * when no credentials in netrc are present when requesting data for `nasadem` or `srtm_v3`, there is a human readable error instructing user to update their `~/.netrc`.
* Updates some ruff linting
  * Ensures ruff in `environment.yml`
  * Ensure single quotes for consistency.
### Changed
* egm08 is now using 2.5 deg raster rather than 1 deg.


## [2.5.6]
* Updated URLs for downloading geoids from agisoft.com. Fixes [#88](https://github.com/ACCESS-Cloud-Based-InSAR/dem-stitcher/issues/88).

## [2.5.5]
* Multithreading for windowed reading during merge operation
* Add 3.12 support
* Introduce ruffformatting - i.e. add ruff workflow to actions for static analysis and reformat python files.
* Provide separate progress bar for opening dataset, reading tile metadata, and reading tile array.
* Supresses: `RuntimeWarning: invalid value encountered in intersection` from `shapely`

## [2.5.4]
* Fix urls found in pyproject.toml so they correctly link on PyPI

## [2.5.3]
* Updated license in pyproject.toml that was causing pypi to reject upload


## [2.5.2]
Not on PyPI

## Changed
* Updated environment.yml and pyproject.toml for modern build of wheels
* Updated github actions to tie to specific version of ASF resuable workflows
* Included dependabot.yml


## [2.5.1]

Not on PyPI

## Changed
* Update `merge_tile_datasets_within_extent` (formely named `merged_tile_datasets`) to only read data within provided extents
    * Requires `extent` (i.e. `list[float]`) as input now.
* Internally, swap use of m x n arrays (with total dimensions 2) to the 3 dimensional arrays c x m x n. Specifically, use 
band interleaved by pixel (BIP) format where c is the number of channels. Although the API remains
unchanged (outputs 2 dimensional array), the intermediate functions are slightly more general and applicable.
  * merged.py - all functions now accept BIP (3d arrays) and return them
  * geoid.py - all functions return and expect BIP (3d arrays) including the input dem array.
* Improved performance of merge by reading only the extent that is required.
* Typing for 3.9+
* Use pyproject.toml for installation.

### Added
* Support for 1/3 arc second 3Dep
* Tests using golden datasets and mocked tiles/geoid - ensures correctness of transformations

### Removed
* Support for NED1 and 3Dep 1 arcsecond
* Support for Python 3.7 and 3.8
* setup.py

## [2.5.0]

### Added
- The function `get_dem_tile_paths` to extract urls or local paths to dem tiles specifying bounds and dem names.
- Notebook illustrating how to create a `vrt` file using `get_dem_tile_paths`.
- Utilizes `get_dem_tile_paths` in main `stitch_dem` for easier testing.
- Caches dem tile extents loaded from compressed geojson.

## Removed
- `driver` keyword in `stitch_dem`.

## [2.4.0]

### Added
- Included feature for extracting DEMs across datelines
- Updated merge apis with more descriptive names for more general usage
- Exceptions to determine valid extents and ensure single dateline crossing
- Added functions for dateline in `dateline.py`
- Tests for added and changed functionality.
- Integration tests for notebooks.
- Clarity about driver keyword in `stitch_dem` in readme, docstrings
- Ensure overlap of tiles is non-trivial AND polygonal (excludes point and line intersections)
- Similar check of polygonal type for window reading for better error handling
- Add `merge_nodata_value` to `merge_tile_datasets`, `merge_and_transform_dem_tiles`, and `stitch_dem` to allow for fill value of 0. As such, nodata areas within DEM tiles when converted to Ellipsoidal height will be filled in with geoid values. No other values outside of `np.nan` or `0` permitted.


### Changed
- Moved functions into more logical python file including merge calls into `merge.py` and tile functions into `datasets.py`
- Renamed internal functions for greater clarity and better description of tasks
- Ensures window reading checks bounds of src raster and does intersection if required to ensure no unexpected rasterio errors. Further, raises error if no overlap.


## [2.3.1]

### Fixed
- Fixed tile urls for `glo*` and `srtm_v3`.
- Include directions in readme for future dem tile updates.
- Support python 3.11


## [2.3.0]

### Added
- Included Copernicus GLO-90 (as `glo_90`) and the missing GLO-30 tiles that are available as GLO-90 tiles as `glo_90_missing`
- Demonstration on how to fill in `glo-30` tiles that are missing with `glo-90` tiles.
- Exceptions that catch: a) no available tiles of specifed DEM as a `NoDEMCoverage` exception, b) badly specified `dem_name` as a `DEMNotSupported` exception and c) extent/bounds not of the form `xmin, ymin, xmax, ymax` as a `ValueError`
- API keyword argument `fill_in_glo_30` to fill in `glo_30` tiles that are missing, but whose corresponding `glo_90` tiles are not.
- Tests for Exceptions and added datasets
- Python 3.10 support with matrix in actions added back.

### Changed
- Since AWS registry removed zip, the `glo_30` and `glo_90` geojsons have precisely the tiles that are available (had to traverse bucket)
- Notebooks to organize data have been updated

### Fixed
- Fixed #33 i.e. missing `glo_30` rasters over Azerbaijan and Armenia by filling in with available `glo_90`.


## [2.2.0]

### Added
- Added `dst_resolution` to specify resolution of output DEM; does not alter origin; can be used to enforce square dimensions if desired
- Added tests for `rio_window.py`, `stitcher.py`, `geoid.py`, and `rio_tools.py`; including integration test which is marked
- Added notebooks related to issues #31 and #32

### Changed
- Returned API to original form such that `stitch` returns tuple: `(dem_array, dem_metadata_dictionary)`
- Github actions now run on tests that are not "integration" tests, so no internet connectivity required
- Function `remove_geoid` updated to use non-resampling windowing and warns user if user does not properly set resolution buffer
- Removed gdal python bindings unrelated to rasterio
- Updated ISCE notebook

### Fixed
- Fix issues #31 and #32: resampling/translation bug - do not resample unless specified in `dst_resolution`

## [2.1.1]

## Changed
* `dem_sticher` can now be installed in a Python 3.7 environment. Support for Python 3.7
  is unlikely to remain long term as most upstream packages have dropped support for it
  and [Python 3.7 End Of Life](https://endoflife.date/python) is slated for 27 Jun 2023.
* update installation instructions for consistency vis-a-vis other repos

## [2.1.0]

### Changed
* `dem_sticher.sticher.stitch_dem` no longer returns the raster profile and data
  array and instead writes the output stitched DEM to a file as specified by the
  new `filepath` argument.

### Fixed
* Pixel shifts sometimes seen in stitched output DEMs (see [#18](https://github.com/ACCESS-Cloud-Based-InSAR/dem-stitcher/pull/18))
* [Package data](dem_stitcher/data/) is again included with python wheel distributions,
  which was missing in v2.0.1
* Properly handle no-data values and geoid bounds.

## [2.0.1]

### Fixed
* Square dimensions for DEM pixels are now enforced to prevent distortion along polar regions.

## [2.0.0]

**Note: this was an accidental release when adjusting CI/CD pipelines and is the same as v1.0.0**

Initial release of `dem-stitcher`, a package for obtaining DEM rasters:
 * finalize API, CI/CD, and demos

## [1.0.0]

Initial release of `dem-stitcher`, a package for obtaining DEM rasters:
 * finalize API, CI/CD, and demos

## [0.0.1]

Beta release of `dem-stitcher`, a package for obtaining DEM rasters<|MERGE_RESOLUTION|>--- conflicted
+++ resolved
@@ -6,7 +6,6 @@
 and this project adheres to [PEP 440](https://www.python.org/dev/peps/pep-0440/)
 and uses [Semantic Versioning](https://semver.org/spec/v2.0.0.html).
 
-<<<<<<< HEAD
 ## [2.5.12] - 2025-01-29
 
 ## Fixed
@@ -16,6 +15,8 @@
 ## Added
 * Tests for in-memory merge
 * Tests for crop profile
+* Allows users to specify `dst_tile_dir` for location of tiles
+* Allows users to specify `overwrite_existing_tiles` for overwriting existing tiles (should tiles need to be re-used in the same directory)
 
 ## Removed
 * Dependency of environment.yml on anaconda and default distributions (now only `conda-forge`). This is purely ascethetic as the package's highest priority channel is `conda-forge`.
@@ -56,11 +57,6 @@
 
 ### Removed
 * Removed explicit flake8 action (should be handled by ruff).
-=======
-## [next]
-### New
-* add persistent cache of downloaded DEM
->>>>>>> 0e7ff188
 
 ## [2.5.8]
 ### Fixed
