--- conflicted
+++ resolved
@@ -77,17 +77,11 @@
 
 # Transformations
 
-<<<<<<< HEAD
 Wherever possible, we do not resample the original DEMs unless necessary. When extents are specified, we obtain the the minimum square pixel extent within the merged tile DEMs that contain that extent and return this. Any required resampling (e.g. updating the CRS or updating the resolution because the tiles have non-square resolution at high latitudes) is done at the end of the translations. We importantly note that first translating the DEM (to either pixel or area center coordinates) and then resampling is different than first resampling and then translation (as affine transformations like this are not commutative). As indicated above, all resampling (if required) is done at the end. Here are some notes:
 
 1. All DEMs are resampled to `epsg:4326` (most DEMs are in this CRS except some of the USGS DEMs, which are in `epsg:4269` and is very similar CRS)
 2. All DEMs meant to align with the original DEM pixels unless a resolution for the final product is specified
 3. Rasters can be transformed into reference system either referring to upper-left corners of pixels or their centers (i.e. `Point` and `Area` tags in `gdal`, respectively, and seen as `{'AREA_OR_POINT: 'Point'}`. Note that `Area` is the *default* pixel reference for `gdal` as indicated [here](https://gdal.org/tutorials/geotransforms_tut.html). Some helpful resources about this book-keeping are below.
-=======
-1. All DEMs are resampled to `epsg:4326` (most DEMs are in this CRS)
-2. All DEMs are resampled to match the bounds specified and align with the original DEM pixels
-3. Rasters can be transformed into reference system either referring to each pixel's center or upper-left corners of pixels (i.e. `Point` and `Area` tags in `gdal`, respectively, and seen as `{'AREA_OR_POINT: 'Point'}` in the case of pixel center reference system). Note that `Area` is the *default* pixel reference for `gdal` as indicated [here](https://gdal.org/tutorials/geotransforms_tut.html). Some helpful resources about this book-keeping are below.
->>>>>>> 9dea109e
    + SRTM v3 and TDX are [Pixel-centered](https://github.com/OSGeo/gdal/issues/1505#issuecomment-489469904), i.e. `{'AREA_OR_POINT: 'Point'}`.
    + The USGS DEMs are [not](https://www.usgs.gov/core-science-systems/eros/topochange/science/srtm-ned-vertical-differencing?qt-science_center_objects=0#qt-science_center_objects), i.e. `{'AREA_OR_POINT: 'Area'}`.
 4. Transform geoid heights to WGS84 Ellipsoidal height. This is done using the rasters [here](https://www.agisoft.com/downloads/geoids/). We:
