--- conflicted
+++ resolved
@@ -37,7 +37,7 @@
 
 In order to easily manage dependencies, we recommend using dedicated project environments
 via [Anaconda/Miniconda](https://docs.conda.io/projects/conda/en/latest/user-guide/install/index.html).
-or [Python virtual environments](https://docs.python.org/3/tutorial/venv.html). 
+or [Python virtual environments](https://docs.python.org/3/tutorial/venv.html).
 
 `dem_stitcher` can be installed into a conda environment with
 
@@ -45,17 +45,13 @@
 conda install -c conda-forge dem_stitcher
 ```
 
-<<<<<<< HEAD
-Currently, python 3.7+ is supported.
-=======
 or into a virtual environment with
 
 ```
 python -m pip install dem_stitcher
 ```
 
-Currently, python 3.7 - 3.9 is supported.
->>>>>>> ce088b11
+Currently, python 3.7+ is supported.
 
 ## With ISCE2 or gdal
 
