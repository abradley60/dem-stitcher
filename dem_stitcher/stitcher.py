--- conflicted
+++ resolved
@@ -251,14 +251,12 @@
     # Used for filling in glo_30 missing tiles if needed
     stitcher_kwargs = locals()
 
-<<<<<<< HEAD
     # This variable is used later to determine if there is intersection
     if fill_in_glo_30:
         glo_90_missing_intersection = intersects_missing_glo_30_tiles(bounds)
-=======
+
     if merge_nodata_value not in [np.nan, 0]:
         raise ValueError('np.nan and 0 are only acceptable merge_nodata_value')
->>>>>>> fd1b8a93
 
     if driver != 'GTiff':
         warn('A non-geotiff driver may not be valid with tile creation options during rasterio write. '
